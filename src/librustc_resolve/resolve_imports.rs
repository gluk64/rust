--- conflicted
+++ resolved
@@ -728,13 +728,8 @@
             reexports = mem::replace(&mut self.macro_exports, Vec::new());
         }
 
-<<<<<<< HEAD
         for (&(ident, ns), resolution) in module.resolutions.borrow().iter() {
-            let resolution = resolution.borrow();
-=======
-        for (&(name, ns), resolution) in module.resolutions.borrow().iter() {
             let resolution = &mut *resolution.borrow_mut();
->>>>>>> cfabce22
             let binding = match resolution.binding {
                 Some(binding) => binding,
                 None => continue,
@@ -751,22 +746,13 @@
                 }
             }
 
-<<<<<<< HEAD
-            if let NameBindingKind::Import { binding: orig_binding, directive, .. } = binding.kind {
-                if ns == TypeNS && orig_binding.is_variant() &&
-                   !orig_binding.vis.is_at_least(binding.vis, self) {
-                    let msg = format!("variant `{}` is private, and cannot be reexported \
-                                       (error E0364), consider declaring its enum as `pub`",
-                                      ident);
-                    self.session.add_lint(PRIVATE_IN_PUBLIC, directive.id, binding.span, msg);
-=======
             match binding.kind {
                 NameBindingKind::Import { binding: orig_binding, directive, .. } => {
                     if ns == TypeNS && orig_binding.is_variant() &&
                        !orig_binding.vis.is_at_least(binding.vis, self) {
                         let msg = format!("variant `{}` is private, and cannot be reexported \
                                            (error E0364), consider declaring its enum as `pub`",
-                                          name);
+                                          ident);
                         self.session.add_lint(PRIVATE_IN_PUBLIC, directive.id, binding.span, msg);
                     }
                 }
@@ -786,7 +772,6 @@
                     resolution.binding = Some(self.arenas.alloc_name_binding(NameBinding {
                         kind: NameBindingKind::Ambiguity { b1: b1, b2: b2, legacy: true }, ..*b1
                     }));
->>>>>>> cfabce22
                 }
                 _ => {}
             }
